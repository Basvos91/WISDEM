--- conflicted
+++ resolved
@@ -35,7 +35,6 @@
         if modeling_options['Analysis_Flags']['ServoSE']:
             self.add_subsystem('sse',       ServoSE(modeling_options = modeling_options)) # Aero analysis
         self.add_subsystem('stall_check', NoStallConstraint(modeling_options = modeling_options))
-<<<<<<< HEAD
     
         if modeling_options['Analysis_Flags']['OpenFAST'] or modeling_options['rotorse']['time_domain_extreme'] and modeling_options['Analysis_Flags']['ServoSE']:
             self.add_subsystem('modes_elastodyn',   ModesElastoDyn(modeling_options = modeling_options))
@@ -46,8 +45,6 @@
         if modeling_options['Analysis_Flags']['OpenFAST']:
             self.add_subsystem('aeroelastic',       FASTLoadCases(modeling_options = modeling_options, opt_options = opt_options))
 
-=======
->>>>>>> 0882a5fe
         self.add_subsystem('rlds',      RotorLoadsDeflStrains(modeling_options = modeling_options, opt_options = opt_options, freq_run=False))
         if modeling_options['Analysis_Flags']['DriveSE']:
             self.add_subsystem('drivese',   DriveSE(debug=False,
@@ -93,14 +90,10 @@
         # Connections from blade aero parametrization to other modules
         self.connect('blade.pa.twist_param',           ['elastic.theta','rlds.theta'])
         #self.connect('blade.pa.twist_param',            'rlds.tip_pos.theta_tip',   src_indices=[-1])
-<<<<<<< HEAD
         self.connect('blade.pa.chord_param',           ['xf.chord', 'elastic.chord'])
         if not modeling_options['Analysis_Flags']['OpenFAST'] or (modeling_options['Analysis_Flags']['OpenFAST'] and modeling_options['openfast']['analysis_settings']['Analysis_Level'] == 1):
             self.connect('blade.pa.chord_param',           ['rlds.chord'])
-=======
-        self.connect('blade.pa.chord_param',            'elastic.chord')
-        self.connect('blade.pa.chord_param',           ['rlds.chord'])
->>>>>>> 0882a5fe
+
         if modeling_options['Analysis_Flags']['ServoSE']:
             self.connect('blade.pa.twist_param',           'sse.theta')
             self.connect('blade.pa.chord_param',           'sse.chord')
@@ -152,36 +145,9 @@
         # self.connect('sse.powercurve.rated_V',        'rlds.aero_rated.V_load')
         if modeling_options['Analysis_Flags']['ServoSE']:
             self.connect('sse.powercurve.rated_V',        'sse.gust.V_hub')
-<<<<<<< HEAD
-            if (not modeling_options['Analysis_Flags']['OpenFAST'] or (modeling_options['Analysis_Flags']['OpenFAST']and modeling_options['openfast']['analysis_settings']['Analysis_Level'] == 1)) and (not modeling_options['rotorse']['time_domain_extreme']):
-                self.connect('sse.gust.V_gust',              ['rlds.aero_gust.V_load', 'rlds.aero_hub_loads.V_load'])
-                self.connect('sse.powercurve.rated_Omega',   ['rlds.Omega_load', 'rlds.tot_loads_gust.aeroloads_Omega', 'rlds.constr.rated_Omega'])
-                self.connect('sse.powercurve.rated_pitch',   ['rlds.pitch_load', 'rlds.tot_loads_gust.aeroloads_pitch'])
-        
-        # Connections to run xfoil for te flaps
-        self.connect('blade.outer_shape_bem.s',               'xf.s')
-        self.connect('blade.interp_airfoils.coord_xy_interp', 'xf.coord_xy_interp')
-        self.connect('airfoils.aoa',                          'xf.aoa')
-        self.connect('assembly.r_blade',                      'xf.r')
-        self.connect('blade.opt_var.te_flap_end',             'xf.span_end')
-        self.connect('blade.opt_var.te_flap_ext',             'xf.span_ext')
-        self.connect('blade.dac_te_flaps.chord_start',        'xf.chord_start')
-        self.connect('blade.dac_te_flaps.delta_max_pos',      'xf.delta_max_pos')
-        self.connect('blade.dac_te_flaps.delta_max_neg',      'xf.delta_max_neg')
-        self.connect('env.speed_sound_air',                   'xf.speed_sound_air')
-        self.connect('env.rho_air',                           'xf.rho_air')
-        self.connect('env.mu_air',                            'xf.mu_air')
-        self.connect('pc.tsr_opt',                            'xf.rated_TSR')
-        if modeling_options['flags']['control']:
-            self.connect('control.max_TS',                        'xf.max_TS')
-        self.connect('blade.interp_airfoils.cl_interp',       'xf.cl_interp')
-        self.connect('blade.interp_airfoils.cd_interp',       'xf.cd_interp')
-        self.connect('blade.interp_airfoils.cm_interp',       'xf.cm_interp')
-=======
             self.connect('sse.gust.V_gust',              ['rlds.aero_gust.V_load', 'rlds.aero_hub_loads.V_load'])
             self.connect('sse.powercurve.rated_Omega',   ['rlds.Omega_load', 'rlds.tot_loads_gust.aeroloads_Omega', 'rlds.constr.rated_Omega'])
             self.connect('sse.powercurve.rated_pitch',   ['rlds.pitch_load', 'rlds.tot_loads_gust.aeroloads_pitch'])
->>>>>>> 0882a5fe
 
         # Connections to ServoSE
         if modeling_options['Analysis_Flags']['ServoSE']:
@@ -233,7 +199,6 @@
         else:
             self.connect('ccblade.alpha',  'stall_check.aoa_along_span')
 
-<<<<<<< HEAD
         if modeling_options['Analysis_Flags']['OpenFAST'] or modeling_options['rotorse']['time_domain_extreme'] and modeling_options['Analysis_Flags']['ServoSE']:
             self.connect('sse.powercurve.rated_V',         ['sse_tune.tune_rosco.v_rated'])
             self.connect('sse.gust.V_gust',                ['freq_rotor.aero_gust.V_load', 'freq_rotor.aero_hub_loads.V_load'])
@@ -418,21 +383,6 @@
             self.connect('sse_tune.tune_rosco.PC_GS_KI',    'rlds.PC_GS_KI')
             self.connect('sse_tune.tune_rosco.VS_Rgn2K',    'rlds.VS_Rgn2K')
 
-=======
-        # Connections to rotor load analysis
-        self.connect('blade.interp_airfoils.cl_interp','rlds.airfoils_cl')
-        self.connect('blade.interp_airfoils.cd_interp','rlds.airfoils_cd')
-        self.connect('blade.interp_airfoils.cm_interp','rlds.airfoils_cm')
-        self.connect('airfoils.aoa',              'rlds.airfoils_aoa')
-        self.connect('airfoils.Re',               'rlds.airfoils_Re')
-        self.connect('assembly.rotor_radius',     'rlds.Rtip')
-        self.connect('hub.radius',                'rlds.Rhub')
-        self.connect('env.rho_air',               'rlds.rho')
-        self.connect('env.mu_air',                'rlds.mu')
-        self.connect('env.shear_exp',             'rlds.aero_hub_loads.shearExp')
-        self.connect('assembly.hub_height',       'rlds.hub_height')
-        self.connect('configuration.n_blades',    'rlds.nBlades')
->>>>>>> 0882a5fe
         self.connect('assembly.r_blade',          'rlds.r')
         self.connect('hub.cone',                  'rlds.precone')
         self.connect('nacelle.uptilt',            'rlds.tilt')
@@ -479,20 +429,12 @@
             if modeling_options['Analysis_Flags']['ServoSE']:
                 self.connect('sse.powercurve.rated_Q',         'drivese.rotor_torque')
                 self.connect('sse.powercurve.rated_Omega',     'drivese.rotor_rpm')
-<<<<<<< HEAD
-            if modeling_options['Analysis_Flags']['OpenFAST'] and modeling_options['openfast']['analysis_settings']['Analysis_Level'] == 2:
-                self.connect('aeroelastic.Fxyz', 'drivese.Fxyz')
-                self.connect('aeroelastic.Mxyz', 'drivese.Mxyz')
             elif modeling_options['rotorse']['time_domain_extreme']:
                 self.connect('rlds.ode.Fxyz_hub_aero', 'drivese.Fxyz')
                 self.connect('rlds.ode.Mxyz_hub_aero', 'drivese.Mxyz')
             else:
                 self.connect('rlds.aero_hub_loads.Fxyz_hub_aero', 'drivese.Fxyz')
                 self.connect('rlds.aero_hub_loads.Mxyz_hub_aero', 'drivese.Mxyz')
-=======
-            self.connect('rlds.aero_hub_loads.Fxyz_hub_aero', 'drivese.Fxyz')
-            self.connect('rlds.aero_hub_loads.Mxyz_hub_aero', 'drivese.Mxyz')
->>>>>>> 0882a5fe
             self.connect('elastic.precomp.I_all_blades',   'drivese.blades_I')
             self.connect('elastic.precomp.blade_mass', 'drivese.blade_mass')
             self.connect('blade.pa.chord_param',       'drivese.blade_root_diameter', src_indices=[0])
