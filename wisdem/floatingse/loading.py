--- conflicted
+++ resolved
@@ -32,9 +32,9 @@
     
     Parameters
     ----------
-    water_density : float
+    rho_water : float
         density of water
-    material_density : float
+    rho : float
         density of material
     E : float
         Modulus of elasticity (Youngs) of material
@@ -42,83 +42,83 @@
         Shear modulus of material
     yield_stress : float
         yield stress of material
-    Hs : float
+    hsig_wave : float
         wave significant height
-    main_z_full : numpy array[nFull]
+    main_z_full : numpy array[n_full_main]
         z-coordinates of section nodes (length = nsection+1)
-    main_d_full : numpy array[nFull]
+    main_d_full : numpy array[n_full_main]
         outer radius at each section node bottom to top (length = nsection + 1)
-    main_t_full : numpy array[nFull-1]
+    main_t_full : numpy array[n_full_main-1]
         shell wall thickness at each section node bottom to top (length = nsection + 1)
-    main_mass : numpy array[nFull-1]
+    main_mass : numpy array[n_full_main-1]
         mass of main column by section
-    main_buckling_length : numpy array[nFull-1]
+    main_buckling_length : numpy array[n_full_main-1]
         distance between ring stiffeners
-    main_displaced_volume : numpy array[nFull-1]
+    main_displaced_volume : numpy array[n_full_main-1]
         column volume of water displaced by section
-    main_hydrostatic_force : numpy array[nFull-1]
+    main_hydrostatic_force : numpy array[n_full_main-1]
         Net z-force of hydrostatic pressure by section
     main_center_of_buoyancy : float
         z-position of center of column buoyancy force
     main_center_of_mass : float
         z-position of center of column mass
-    main_Px : numpy array[nFull]
+    main_Px : numpy array[n_full_main]
         force per unit length in x-direction on main
-    main_Py : numpy array[nFull]
+    main_Py : numpy array[n_full_main]
         force per unit length in y-direction on main
-    main_Pz : numpy array[nFull]
+    main_Pz : numpy array[n_full_main]
         force per unit length in z-direction on main
-    main_qdyn : numpy array[nFull]
+    main_qdyn : numpy array[n_full_main]
         dynamic pressure on main
     main_pontoon_attach_upper : float
         Fraction of main column for upper truss attachment on main column
     main_pontoon_attach_lower : float
         Fraction of main column lower truss attachment on main column
-    offset_z_full : numpy array[nFull]
+    offset_z_full : numpy array[n_full_off]
         z-coordinates of section nodes (length = nsection+1)
-    offset_d_full : numpy array[nFull]
+    offset_d_full : numpy array[n_full_off]
         outer radius at each section node bottom to top (length = nsection + 1)
-    offset_t_full : numpy array[nFull-1]
+    offset_t_full : numpy array[n_full_off-1]
         shell wall thickness at each section node bottom to top (length = nsection + 1)
-    offset_mass : numpy array[nFull-1]
+    offset_mass : numpy array[n_full_off-1]
         mass of offset column by section
-    offset_buckling_length : numpy array[nFull-1]
+    offset_buckling_length : numpy array[n_full_off-1]
         distance between ring stiffeners
-    offset_displaced_volume : numpy array[nFull-1]
+    offset_displaced_volume : numpy array[n_full_off-1]
         column volume of water displaced by section
-    offset_hydrostatic_force : numpy array[nFull-1]
+    offset_hydrostatic_force : numpy array[n_full_off-1]
         Net z-force of hydrostatic pressure by section
     offset_center_of_buoyancy : float
         z-position of center of column buoyancy force
     offset_center_of_mass : float
         z-position of center of column mass
-    offset_Px : numpy array[nFull]
+    offset_Px : numpy array[n_full_off]
         force per unit length in x-direction on offset
-    offset_Py : numpy array[nFull]
+    offset_Py : numpy array[n_full_off]
         force per unit length in y-direction on offset
-    offset_Pz : numpy array[nFull]
+    offset_Pz : numpy array[n_full_off]
         force per unit length in z-direction on offset
-    offset_qdyn : numpy array[nFull]
+    offset_qdyn : numpy array[n_full_off]
         dynamic pressure on offset
-    tower_z_full : numpy array[nFullTow]
+    tower_z_full : numpy array[n_full_tow]
         z-coordinates of section nodes (length = nsection+1)
-    tower_d_full : numpy array[nFullTow]
+    tower_d_full : numpy array[n_full_tow]
         outer radius at each section node bottom to top (length = nsection + 1)
-    tower_t_full : numpy array[nFullTow-1]
+    tower_t_full : numpy array[n_full_tow-1]
         shell wall thickness at each section node bottom to top (length = nsection + 1)
-    tower_mass_section : numpy array[nFullTow-1]
+    tower_mass_section : numpy array[n_full_tow-1]
         mass of tower column by section
     tower_buckling_length : float
         buckling length
     tower_center_of_mass : float
         z-position of center of tower mass
-    tower_Px : numpy array[nFullTow]
+    tower_Px : numpy array[n_full_tow]
         force per unit length in x-direction on tower
-    tower_Py : numpy array[nFullTow]
+    tower_Py : numpy array[n_full_tow]
         force per unit length in y-direction on tower
-    tower_Pz : numpy array[nFullTow]
+    tower_Pz : numpy array[n_full_tow]
         force per unit length in z-direction on tower
-    tower_qdyn : numpy array[nFullTow]
+    tower_qdyn : numpy array[n_full_tow]
         dynamic pressure on tower
     radius_to_offset_column : float
         Distance from main column centerpoint to offset column centerpoint
@@ -172,16 +172,6 @@
         fairlead support outer diameter
     fairlead_support_wall_thickness : float
         fairlead support wall thickness
-    gamma_f : float
-        safety factor on loads
-    gamma_m : float
-        safety factor on materials
-    gamma_n : float
-        safety factor on consequence of failure
-    gamma_b : float
-        buckling safety factor
-    gamma_fatigue : float
-        total safety factor for fatigue
     connection_ratio_max : float
         Maximum ratio of pontoon outer diameter to main/offset outer diameter
     material_cost_rate : float
@@ -213,65 +203,69 @@
     pontoon_stress : numpy array[70]
         Utilization (<1) of von Mises stress by yield stress and safety factor for all
         pontoon elements
-    main_stress : numpy array[nFull-1]
+    main_stress : numpy array[n_full_main-1]
         Von Mises stress utilization along main column at specified locations. Incudes
         safety factor.
-    main_stress:axial : numpy array[nFull-1]
+    main_stress:axial : numpy array[n_full_main-1]
         Axial stress along main column at specified locations.
-    main_stress:shear : numpy array[nFull-1]
+    main_stress:shear : numpy array[n_full_main-1]
         Shear stress along main column at specified locations.
-    main_stress:hoop : numpy array[nFull-1]
+    main_stress:hoop : numpy array[n_full_main-1]
         Hoop stress along main column at specified locations.
-    main_stress:hoopStiffen : numpy array[nFull-1]
+    main_stress:hoopStiffen : numpy array[n_full_main-1]
         Hoop stress along main column at specified locations.
-    main_shell_buckling : numpy array[nFull-1]
+    main_shell_buckling : numpy array[n_full_main-1]
         Shell buckling constraint. Should be < 1 for feasibility. Includes safety
         factors
-    main_global_buckling : numpy array[nFull-1]
+    main_global_buckling : numpy array[n_full_main-1]
         Global buckling constraint. Should be < 1 for feasibility. Includes safety
         factors
-    offset_stress : numpy array[nFull-1]
+    offset_stress : numpy array[n_full_off-1]
         Von Mises stress utilization along offset column at specified locations. Incudes
         safety factor.
-    offset_stress:axial : numpy array[nFull-1]
+    offset_stress:axial : numpy array[n_full_off-1]
         Axial stress along offset column at specified locations.
-    offset_stress:shear : numpy array[nFull-1]
+    offset_stress:shear : numpy array[n_full_off-1]
         Shear stress along offset column at specified locations.
-    offset_stress:hoop : numpy array[nFull-1]
+    offset_stress:hoop : numpy array[n_full_off-1]
         Hoop stress along offset column at specified locations.
-    offset_stress:hoopStiffen : numpy array[nFull-1]
+    offset_stress:hoopStiffen : numpy array[n_full_off-1]
         Hoop stress along offset column at specified locations.
-    offset_shell_buckling : numpy array[nFull-1]
+    offset_shell_buckling : numpy array[n_full_off-1]
         Shell buckling constraint. Should be < 1 for feasibility. Includes safety
         factors
-    offset_global_buckling : numpy array[nFull-1]
+    offset_global_buckling : numpy array[n_full_off-1]
         Global buckling constraint. Should be < 1 for feasibility. Includes safety
         factors
-    tower_stress : numpy array[nFullTow-1]
+    tower_stress : numpy array[n_full_tow-1]
         Von Mises stress utilization along tower at specified locations. incudes safety
         factor.
-    tower_stress:axial : numpy array[nFullTow-1]
+    tower_stress:axial : numpy array[n_full_tow-1]
         Axial stress along tower column at specified locations.
-    tower_stress:shear : numpy array[nFullTow-1]
+    tower_stress:shear : numpy array[n_full_tow-1]
         Shear stress along tower column at specified locations.
-    tower_stress:hoop : numpy array[nFullTow-1]
+    tower_stress:hoop : numpy array[n_full_tow-1]
         Hoop stress along tower column at specified locations.
-    tower_stress:hoopStiffen : numpy array[nFullTow-1]
+    tower_stress:hoopStiffen : numpy array[n_full_tow-1]
         Hoop stress along tower column at specified locations.
-    tower_shell_buckling : numpy array[nFullTow-1]
+    tower_shell_buckling : numpy array[n_full_tow-1]
         Shell buckling constraint. Should be < 1 for feasibility. Includes safety
         factors
-    tower_global_buckling : numpy array[nFullTow-1]
+    tower_global_buckling : numpy array[n_full_tow-1]
         Global buckling constraint. Should be < 1 for feasibility. Includes safety
         factors
     plot_matrix : numpy array[]
         Ratio of shear stress to yield stress for all pontoon elements
-    main_connection_ratio : numpy array[nFull]
+    main_connection_ratio : numpy array[n_full_main]
         Ratio of pontoon outer diameter to main outer diameter
-    offset_connection_ratio : numpy array[nFull]
+    offset_connection_ratio : numpy array[n_full_off]
         Ratio of pontoon outer diameter to main outer diameter
     structural_frequencies : numpy array[NFREQ]
         First six natural frequencies
+    x_mode_shapes : numpy array[NFREQ/2]
+        6-degree polynomial coefficients of mode shapes in the x-direction
+    y_mode_shapes : numpy array[NFREQ/2]
+        6-degree polynomial coefficients of mode shapes in the y-direction
     substructure_mass : float
         Mass of substructure elements and connecting truss
     structural_mass : float
@@ -307,117 +301,60 @@
 
         # Keep Frame3DD data object for easy testing and debugging
         self.myframe = None
-        
-        # Environment
-<<<<<<< HEAD
-        self.add_input('rho_water', val=0.0, units='kg/m**3', desc='density of water')
-
+
+        self.add_input('rho_water', val=0.0, units='kg/m**3')
+        
         # Material properties
-        self.add_input('rho', val=0., units='kg/m**3', desc='density of material')
-        self.add_input('E', val=0.0, units='Pa', desc='Modulus of elasticity (Youngs) of material')
-        self.add_input('G', val=0.0, units='Pa', desc='Shear modulus of material')
-        self.add_input('yield_stress', val=0.0, units='Pa', desc='yield stress of material')
-        self.add_input('hsig_wave', val=0.0, units='m', desc='wave significant height')
-
-        # Base column
-        self.add_input('main_z_full', val=np.zeros((n_full_main,)), units='m', desc='z-coordinates of section nodes (length = nsection+1)')
-        self.add_input('main_d_full', val=np.zeros((n_full_main,)), units='m', desc='outer radius at each section node bottom to top (length = nsection + 1)')
-        self.add_input('main_t_full', val=np.zeros((n_full_main-1,)), units='m', desc='shell wall thickness at each section node bottom to top (length = nsection + 1)')
-        self.add_input('main_mass', val=np.zeros((n_full_main-1,)), units='kg', desc='mass of main column by section')
-        self.add_input('main_buckling_length', val=np.zeros((n_full_main-1,)), units='m', desc='distance between ring stiffeners')
-        self.add_input('main_displaced_volume', val=np.zeros((n_full_main-1,)), units='m**3', desc='column volume of water displaced by section')
-        self.add_input('main_hydrostatic_force', val=np.zeros((n_full_main-1,)), units='N', desc='Net z-force of hydrostatic pressure by section')
-        self.add_input('main_center_of_buoyancy', val=0.0, units='m', desc='z-position of center of column buoyancy force')
-        self.add_input('main_center_of_mass', val=0.0, units='m', desc='z-position of center of column mass')
-        self.add_input('main_Px', np.zeros(n_full_main), units='N/m', desc='force per unit length in x-direction on main')
-        self.add_input('main_Py', np.zeros(n_full_main), units='N/m', desc='force per unit length in y-direction on main')
-        self.add_input('main_Pz', np.zeros(n_full_main), units='N/m', desc='force per unit length in z-direction on main')
-        self.add_input('main_qdyn', np.zeros(n_full_main), units='N/m**2', desc='dynamic pressure on main')
-
-        self.add_input('main_pontoon_attach_upper', val=0.0, desc='Fraction of main column for upper truss attachment on main column')
-        self.add_input('main_pontoon_attach_lower', val=0.0, desc='Fraction of main column lower truss attachment on main column')
-
-        # offset columns
-        self.add_input('offset_z_full', val=np.zeros((n_full_off,)), units='m', desc='z-coordinates of section nodes (length = nsection+1)')
-        self.add_input('offset_d_full', val=np.zeros((n_full_off,)), units='m', desc='outer radius at each section node bottom to top (length = nsection + 1)')
-        self.add_input('offset_t_full', val=np.zeros((n_full_off-1,)), units='m', desc='shell wall thickness at each section node bottom to top (length = nsection + 1)')
-        self.add_input('offset_mass', val=np.zeros((n_full_off-1,)), units='kg', desc='mass of offset column by section')
-        self.add_input('offset_buckling_length', val=np.zeros((n_full_off-1,)), units='m', desc='distance between ring stiffeners')
-        self.add_input('offset_displaced_volume', val=np.zeros((n_full_off-1,)), units='m**3', desc='column volume of water displaced by section')
-        self.add_input('offset_hydrostatic_force', val=np.zeros((n_full_off-1,)), units='N', desc='Net z-force of hydrostatic pressure by section')
-        self.add_input('offset_center_of_buoyancy', val=0.0, units='m', desc='z-position of center of column buoyancy force')
-        self.add_input('offset_center_of_mass', val=0.0, units='m', desc='z-position of center of column mass')
-        self.add_input('offset_Px', np.zeros(n_full_off), units='N/m', desc='force per unit length in x-direction on offset')
-        self.add_input('offset_Py', np.zeros(n_full_off), units='N/m', desc='force per unit length in y-direction on offset')
-        self.add_input('offset_Pz', np.zeros(n_full_off), units='N/m', desc='force per unit length in z-direction on offset')
-        self.add_input('offset_qdyn', np.zeros(n_full_off), units='N/m**2', desc='dynamic pressure on offset')
-
-        # Tower
-        self.add_input('tower_z_full', val=np.zeros((n_full_tow,)), units='m', desc='z-coordinates of section nodes (length = nsection+1)')
-        self.add_input('tower_d_full', val=np.zeros((n_full_tow,)), units='m', desc='outer radius at each section node bottom to top (length = nsection + 1)')
-        self.add_input('tower_t_full', val=np.zeros((n_full_tow-1,)), units='m', desc='shell wall thickness at each section node bottom to top (length = nsection + 1)')
-        self.add_input('tower_mass_section', val=np.zeros((n_full_tow-1,)), units='kg', desc='mass of tower column by section')
-        self.add_input('tower_buckling_length', 0.0, units='m', desc='buckling length')
-        self.add_input('tower_center_of_mass', val=0.0, units='m', desc='z-position of center of tower mass')
-        self.add_input('tower_Px', np.zeros(n_full_tow), units='N/m', desc='force per unit length in x-direction on tower')
-        self.add_input('tower_Py', np.zeros(n_full_tow), units='N/m', desc='force per unit length in y-direction on tower')
-        self.add_input('tower_Pz', np.zeros(n_full_tow), units='N/m', desc='force per unit length in z-direction on tower')
-        self.add_input('tower_qdyn', np.zeros(n_full_tow), units='N/m**2', desc='dynamic pressure on tower')
-=======
-        self.add_input('water_density', val=0.0, units='kg/m**3')
-        
-        # Material properties
-        self.add_input('material_density', val=0., units='kg/m**3')
+        self.add_input('rho', val=0., units='kg/m**3')
         self.add_input('E', val=0.0, units='Pa')
         self.add_input('G', val=0.0, units='Pa')
         self.add_input('yield_stress', val=0.0, units='Pa')
-        self.add_input('Hs', val=0.0, units='m')
+        self.add_input('hsig_wave', val=0.0, units='m')
         
         # Base column
-        self.add_input('main_z_full', val=np.zeros(nFull), units='m')
-        self.add_input('main_d_full', val=np.zeros(nFull), units='m')
-        self.add_input('main_t_full', val=np.zeros(nFull-1), units='m')
-        self.add_input('main_mass', val=np.zeros(nFull-1), units='kg')
-        self.add_input('main_buckling_length', val=np.zeros(nFull-1), units='m')
-        self.add_input('main_displaced_volume', val=np.zeros(nFull-1), units='m**3')
-        self.add_input('main_hydrostatic_force', val=np.zeros(nFull-1), units='N')
+        self.add_input('main_z_full', val=np.zeros(n_full_main), units='m')
+        self.add_input('main_d_full', val=np.zeros(n_full_main), units='m')
+        self.add_input('main_t_full', val=np.zeros(n_full_main-1), units='m')
+        self.add_input('main_mass', val=np.zeros(n_full_main-1), units='kg')
+        self.add_input('main_buckling_length', val=np.zeros(n_full_main-1), units='m')
+        self.add_input('main_displaced_volume', val=np.zeros(n_full_main-1), units='m**3')
+        self.add_input('main_hydrostatic_force', val=np.zeros(n_full_main-1), units='N')
         self.add_input('main_center_of_buoyancy', val=0.0, units='m')
         self.add_input('main_center_of_mass', val=0.0, units='m')
-        self.add_input('main_Px', np.zeros(nFull), units='N/m')
-        self.add_input('main_Py', np.zeros(nFull), units='N/m')
-        self.add_input('main_Pz', np.zeros(nFull), units='N/m')
-        self.add_input('main_qdyn', np.zeros(nFull), units='N/m**2')
+        self.add_input('main_Px', np.zeros(n_full_main), units='N/m')
+        self.add_input('main_Py', np.zeros(n_full_main), units='N/m')
+        self.add_input('main_Pz', np.zeros(n_full_main), units='N/m')
+        self.add_input('main_qdyn', np.zeros(n_full_main), units='N/m**2')
         
         self.add_input('main_pontoon_attach_upper', val=0.0)
         self.add_input('main_pontoon_attach_lower', val=0.0)
         
         # offset columns
-        self.add_input('offset_z_full', val=np.zeros(nFull), units='m')
-        self.add_input('offset_d_full', val=np.zeros(nFull), units='m')
-        self.add_input('offset_t_full', val=np.zeros(nFull-1), units='m')
-        self.add_input('offset_mass', val=np.zeros(nFull-1), units='kg')
-        self.add_input('offset_buckling_length', val=np.zeros(nFull-1), units='m')
-        self.add_input('offset_displaced_volume', val=np.zeros(nFull-1), units='m**3')
-        self.add_input('offset_hydrostatic_force', val=np.zeros(nFull-1), units='N')
+        self.add_input('offset_z_full', val=np.zeros(n_full_off), units='m')
+        self.add_input('offset_d_full', val=np.zeros(n_full_off), units='m')
+        self.add_input('offset_t_full', val=np.zeros(n_full_off-1), units='m')
+        self.add_input('offset_mass', val=np.zeros(n_full_off-1), units='kg')
+        self.add_input('offset_buckling_length', val=np.zeros(n_full_off-1), units='m')
+        self.add_input('offset_displaced_volume', val=np.zeros(n_full_off-1), units='m**3')
+        self.add_input('offset_hydrostatic_force', val=np.zeros(n_full_off-1), units='N')
         self.add_input('offset_center_of_buoyancy', val=0.0, units='m')
         self.add_input('offset_center_of_mass', val=0.0, units='m')
-        self.add_input('offset_Px', np.zeros(nFull), units='N/m')
-        self.add_input('offset_Py', np.zeros(nFull), units='N/m')
-        self.add_input('offset_Pz', np.zeros(nFull), units='N/m')
-        self.add_input('offset_qdyn', np.zeros(nFull), units='N/m**2')
+        self.add_input('offset_Px', np.zeros(n_full_off), units='N/m')
+        self.add_input('offset_Py', np.zeros(n_full_off), units='N/m')
+        self.add_input('offset_Pz', np.zeros(n_full_off), units='N/m')
+        self.add_input('offset_qdyn', np.zeros(n_full_off), units='N/m**2')
         
         # Tower
-        self.add_input('tower_z_full', val=np.zeros(nFullTow), units='m')
-        self.add_input('tower_d_full', val=np.zeros(nFullTow), units='m')
-        self.add_input('tower_t_full', val=np.zeros(nFullTow-1), units='m')
-        self.add_input('tower_mass_section', val=np.zeros(nFullTow-1), units='kg')
+        self.add_input('tower_z_full', val=np.zeros(n_full_tow), units='m')
+        self.add_input('tower_d_full', val=np.zeros(n_full_tow), units='m')
+        self.add_input('tower_t_full', val=np.zeros(n_full_tow-1), units='m')
+        self.add_input('tower_mass_section', val=np.zeros(n_full_tow-1), units='kg')
         self.add_input('tower_buckling_length', 0.0, units='m')
         self.add_input('tower_center_of_mass', val=0.0, units='m')
-        self.add_input('tower_Px', np.zeros(nFullTow), units='N/m')
-        self.add_input('tower_Py', np.zeros(nFullTow), units='N/m')
-        self.add_input('tower_Pz', np.zeros(nFullTow), units='N/m')
-        self.add_input('tower_qdyn', np.zeros(nFullTow), units='N/m**2')
->>>>>>> 4776dc8b
+        self.add_input('tower_Px', np.zeros(n_full_tow), units='N/m')
+        self.add_input('tower_Py', np.zeros(n_full_tow), units='N/m')
+        self.add_input('tower_Pz', np.zeros(n_full_tow), units='N/m')
+        self.add_input('tower_qdyn', np.zeros(n_full_tow), units='N/m**2')
         
         # Semi geometry
         self.add_input('radius_to_offset_column', val=0.0, units='m')
@@ -451,16 +388,6 @@
         self.add_input('fairlead_support_outer_diameter', val=0.0, units='m')
         self.add_input('fairlead_support_wall_thickness', val=0.0, units='m')
         
-<<<<<<< HEAD
-=======
-        # safety factors
-        self.add_input('gamma_f', 0.0)
-        self.add_input('gamma_m', 0.0)
-        self.add_input('gamma_n', 0.0)
-        self.add_input('gamma_b', 0.0)
-        self.add_input('gamma_fatigue', 0.0)
-        
->>>>>>> 4776dc8b
         # Manufacturing
         self.add_input('connection_ratio_max', val=0.0)
         
@@ -480,90 +407,38 @@
         self.add_output('top_deflection', 0.0, units='m')
         self.add_output('pontoon_stress', val=np.zeros(70))
         
-        self.add_output('main_stress', np.zeros(nFull-1))
-        self.add_output('main_stress:axial', np.zeros(nFull-1))
-        self.add_output('main_stress:shear', np.zeros(nFull-1))
-        self.add_output('main_stress:hoop', np.zeros(nFull-1))
-        self.add_output('main_stress:hoopStiffen', np.zeros(nFull-1))
-        self.add_output('main_shell_buckling', np.zeros(nFull-1))
-        self.add_output('main_global_buckling', np.zeros(nFull-1))
-        
-        self.add_output('offset_stress', np.zeros(nFull-1))
-        self.add_output('offset_stress:axial', np.zeros(nFull-1))
-        self.add_output('offset_stress:shear', np.zeros(nFull-1))
-        self.add_output('offset_stress:hoop', np.zeros(nFull-1))
-        self.add_output('offset_stress:hoopStiffen', np.zeros(nFull-1))
-        self.add_output('offset_shell_buckling', np.zeros(nFull-1))
-        self.add_output('offset_global_buckling', np.zeros(nFull-1))
-        
-<<<<<<< HEAD
-        # Outputs
-        self.add_output('pontoon_wave_height_depth_margin', val=np.zeros(2), units='m', desc='Distance between attachment point of pontoons and wave crest- both above and below waterline')
-        self.add_output('pontoon_cost', val=0.0, units='USD', desc='Cost of pontoon elements and connecting truss')
-        self.add_output('pontoon_cost_rate', val=0.0, units='USD/t', desc='Cost rate of finished pontoon and truss')
-        self.add_output('pontoon_mass', val=0.0, units='kg', desc='Mass of pontoon elements and connecting truss')
-        self.add_output('pontoon_displacement', val=0.0, units='m**3', desc='Buoyancy force of submerged pontoon elements')
-        self.add_output('pontoon_center_of_buoyancy', val=0.0, units='m', desc='z-position of center of pontoon buoyancy force')
-        self.add_output('pontoon_center_of_mass', val=0.0, units='m', desc='z-position of center of pontoon mass')
-
-        self.add_output('top_deflection', 0.0, units='m', desc='Deflection of tower top in yaw-aligned +x direction')
-        self.add_output('pontoon_stress', val=np.zeros((70,)), desc='Utilization (<1) of von Mises stress by yield stress and safety factor for all pontoon elements')
-
-        self.add_output('main_stress', np.zeros(n_full_main-1), desc='Von Mises stress utilization along main column at specified locations. Incudes safety factor.')
-        self.add_output('main_stress:axial', np.zeros(n_full_main-1), desc='Axial stress along main column at specified locations.')
-        self.add_output('main_stress:shear', np.zeros(n_full_main-1), desc='Shear stress along main column at specified locations.')
-        self.add_output('main_stress:hoop', np.zeros(n_full_main-1), desc='Hoop stress along main column at specified locations.')
-        self.add_output('main_stress:hoopStiffen', np.zeros(n_full_main-1), desc='Hoop stress along main column at specified locations.')
-        self.add_output('main_shell_buckling', np.zeros(n_full_main-1), desc='Shell buckling constraint. Should be < 1 for feasibility. Includes safety factors')
-        self.add_output('main_global_buckling', np.zeros(n_full_main-1), desc='Global buckling constraint. Should be < 1 for feasibility. Includes safety factors')
-
-        self.add_output('offset_stress', np.zeros(n_full_off-1), desc='Von Mises stress utilization along offset column at specified locations. Incudes safety factor.')
-        self.add_output('offset_stress:axial', np.zeros(n_full_off-1), desc='Axial stress along offset column at specified locations.')
-        self.add_output('offset_stress:shear', np.zeros(n_full_off-1), desc='Shear stress along offset column at specified locations.')
-        self.add_output('offset_stress:hoop', np.zeros(n_full_off-1), desc='Hoop stress along offset column at specified locations.')
-        self.add_output('offset_stress:hoopStiffen', np.zeros(n_full_off-1), desc='Hoop stress along offset column at specified locations.')
-        self.add_output('offset_shell_buckling', np.zeros(n_full_off-1), desc='Shell buckling constraint. Should be < 1 for feasibility. Includes safety factors')
-        self.add_output('offset_global_buckling', np.zeros(n_full_off-1), desc='Global buckling constraint. Should be < 1 for feasibility. Includes safety factors')
-
-        self.add_output('tower_stress', np.zeros(n_full_tow-1), desc='Von Mises stress utilization along tower at specified locations.  incudes safety factor.')
-        self.add_output('tower_stress:axial', np.zeros(n_full_tow-1), desc='Axial stress along tower column at specified locations.')
-        self.add_output('tower_stress:shear', np.zeros(n_full_tow-1), desc='Shear stress along tower column at specified locations.')
-        self.add_output('tower_stress:hoop', np.zeros(n_full_tow-1), desc='Hoop stress along tower column at specified locations.')
-        self.add_output('tower_stress:hoopStiffen', np.zeros(n_full_tow-1), desc='Hoop stress along tower column at specified locations.')
-        self.add_output('tower_shell_buckling', np.zeros(n_full_tow-1), desc='Shell buckling constraint.  Should be < 1 for feasibility.  Includes safety factors')
-        self.add_output('tower_global_buckling', np.zeros(n_full_tow-1), desc='Global buckling constraint.  Should be < 1 for feasibility.  Includes safety factors')
-
-        self.add_discrete_output('plot_matrix', val=np.array([]), desc='Ratio of shear stress to yield stress for all pontoon elements')
-        self.add_output('main_connection_ratio', val=np.zeros((n_full_main,)), desc='Ratio of pontoon outer diameter to main outer diameter')
-        self.add_output('offset_connection_ratio', val=np.zeros((n_full_off,)), desc='Ratio of pontoon outer diameter to main outer diameter')
-
+        self.add_output('main_stress', np.zeros(n_full_main-1))
+        self.add_output('main_stress:axial', np.zeros(n_full_main-1))
+        self.add_output('main_stress:shear', np.zeros(n_full_main-1))
+        self.add_output('main_stress:hoop', np.zeros(n_full_main-1))
+        self.add_output('main_stress:hoopStiffen', np.zeros(n_full_main-1))
+        self.add_output('main_shell_buckling', np.zeros(n_full_main-1))
+        self.add_output('main_global_buckling', np.zeros(n_full_main-1))
+        
+        self.add_output('offset_stress', np.zeros(n_full_off-1))
+        self.add_output('offset_stress:axial', np.zeros(n_full_off-1))
+        self.add_output('offset_stress:shear', np.zeros(n_full_off-1))
+        self.add_output('offset_stress:hoop', np.zeros(n_full_off-1))
+        self.add_output('offset_stress:hoopStiffen', np.zeros(n_full_off-1))
+        self.add_output('offset_shell_buckling', np.zeros(n_full_off-1))
+        self.add_output('offset_global_buckling', np.zeros(n_full_off-1))
+        
+        self.add_output('tower_stress', np.zeros(n_full_tow-1))
+        self.add_output('tower_stress:axial', np.zeros(n_full_tow-1))
+        self.add_output('tower_stress:shear', np.zeros(n_full_tow-1))
+        self.add_output('tower_stress:hoop', np.zeros(n_full_tow-1))
+        self.add_output('tower_stress:hoopStiffen', np.zeros(n_full_tow-1))
+        self.add_output('tower_shell_buckling', np.zeros(n_full_tow-1))
+        self.add_output('tower_global_buckling', np.zeros(n_full_tow-1))
+        
+        self.add_discrete_output('plot_matrix', val=np.array([]))
+        self.add_output('main_connection_ratio', val=np.zeros(n_full_main))
+        self.add_output('offset_connection_ratio', val=np.zeros(n_full_off))
+        
         NFREQ2 = int(NFREQ/2)
-        self.add_output('structural_frequencies', np.zeros(NFREQ), units='Hz', desc='First six natural frequencies')
+        self.add_output('structural_frequencies', np.zeros(NFREQ), units='Hz')
         self.add_output('x_mode_shapes', val=np.zeros((NFREQ2,5)), desc='6-degree polynomial coefficients of mode shapes in the x-direction')
         self.add_output('y_mode_shapes', val=np.zeros((NFREQ2,5)), desc='6-degree polynomial coefficients of mode shapes in the y-direction')
-        self.add_output('substructure_mass', val=0.0, units='kg', desc='Mass of substructure elements and connecting truss')
-        self.add_output('structural_mass', val=0.0, units='kg', desc='Mass of whole turbine except for mooring lines')
-        self.add_output('total_displacement', val=0.0, units='m**3', desc='Total volume of water displaced by floating turbine (except for mooring lines)')
-        self.add_output('z_center_of_buoyancy', val=0.0, units='m', desc='z-position of center of buoyancy of whole turbine')
-        self.add_output('substructure_center_of_mass', val=np.zeros(3), units='m', desc='xyz-position of center of gravity of substructure only')
-        self.add_output('structure_center_of_mass', val=np.zeros(3), units='m', desc='xyz-position of center of gravity of whole turbine')
-        self.add_output('total_force', val=np.zeros(3), units='N', desc='Net forces on turbine')
-        self.add_output('total_moment', val=np.zeros(3), units='N*m', desc='Moments on whole turbine')
-=======
-        self.add_output('tower_stress', np.zeros(nFullTow-1))
-        self.add_output('tower_stress:axial', np.zeros(nFullTow-1))
-        self.add_output('tower_stress:shear', np.zeros(nFullTow-1))
-        self.add_output('tower_stress:hoop', np.zeros(nFullTow-1))
-        self.add_output('tower_stress:hoopStiffen', np.zeros(nFullTow-1))
-        self.add_output('tower_shell_buckling', np.zeros(nFullTow-1))
-        self.add_output('tower_global_buckling', np.zeros(nFullTow-1))
->>>>>>> 4776dc8b
-        
-        self.add_discrete_output('plot_matrix', val=np.array([]))
-        self.add_output('main_connection_ratio', val=np.zeros(nFull))
-        self.add_output('offset_connection_ratio', val=np.zeros(nFull))
-        
-        self.add_output('structural_frequencies', np.zeros(NFREQ), units='Hz')
         self.add_output('substructure_mass', val=0.0, units='kg')
         self.add_output('structural_mass', val=0.0, units='kg')
         self.add_output('total_displacement', val=0.0, units='m**3')
@@ -1221,7 +1096,7 @@
         nrange  = np.arange(ncolumn, dtype=np.int32)
         Frange  = np.pi * R_od_pontoon**2 * rhoWater * gravity
         F_truss = 0.0
-        z_cb    = np.zeros((3,))
+        z_cb    = np.zeros(3)
         if ncolumn > 0 and znode[offsetLowerID[0]-1] < 0.0:
             if lowerAttachFlag:
                 EL       = np.append(EL, lowerAttachEID + nrange)
